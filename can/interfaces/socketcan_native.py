# -*- coding: utf-8 -*-

"""
This implementation is for versions of Python that have native
can socket and can bcm socket support: >3.4
"""

import socket
import fcntl
import struct
import logging
from collections import namedtuple
import select

log = logging.getLogger('can.socketcan.native')
#log.setLevel(logging.DEBUG)
log.debug("Loading native socket can implementation")

try:
    socket.CAN_RAW
except:
    log.error("Note Python 3.3 or later is required to use native socketcan")
    raise ImportError()


from can import Message
from can.interfaces.socketcan_constants import *  # CAN_RAW
from ..bus import BusABC

from ..broadcastmanager import CyclicSendTaskABC

# struct module defines a binary packing format:
# https://docs.python.org/3/library/struct.html#struct-format-strings
# The 32bit can id is directly followed by the 8bit data link count
# The data field is aligned on an 8 byte boundary, hence we add padding
# which aligns the data field to an 8 byte boundary.
can_frame_fmt = "=IB3x8s"
can_frame_size = struct.calcsize(can_frame_fmt)


def build_can_frame(can_id, data):
    """ CAN frame packing/unpacking (see 'struct can_frame' in <linux/can.h>)
    /**
     * struct can_frame - basic CAN frame structure
     * @can_id:  the CAN ID of the frame and CAN_*_FLAG flags, see above.
     * @can_dlc: the data length field of the CAN frame
     * @data:    the CAN frame payload.
     */
    struct can_frame {
        canid_t can_id;  /* 32 bit CAN_ID + EFF/RTR/ERR flags */
        __u8    can_dlc; /* data length code: 0 .. 8 */
        __u8    data[8] __attribute__((aligned(8)));
    };
    """
    can_dlc = len(data)
    data = data.ljust(8, b'\x00')
    return struct.pack(can_frame_fmt, can_id, can_dlc, data)


def build_bcm_header(opcode, flags, count, ival1_seconds, ival1_usec, ival2_seconds, ival2_usec, can_id, nframes):
    # == Must use native not standard types for packing ==
    # struct bcm_msg_head {
    #     __u32 opcode; -> I
    #     __u32 flags;  -> I
    #     __u32 count;  -> I
    #     struct timeval ival1, ival2; ->  llll ...
    #     canid_t can_id; -> I
    #     __u32 nframes; -> I
    bcm_cmd_msg_fmt = "@IIIllllII"

    return struct.pack(bcm_cmd_msg_fmt,
                       opcode,
                       flags,
                       count,
                       ival1_seconds,
                       ival1_usec,
                       ival2_seconds,
                       ival2_usec,
                       can_id,
                       nframes)


def build_bcm_tx_delete_header(can_id):
    opcode = CAN_BCM_TX_DELETE
    return build_bcm_header(opcode, 0, 0, 0, 0, 0, 0, can_id, 1)


def build_bcm_transmit_header(can_id, count, initial_period, subsequent_period):
    opcode = CAN_BCM_TX_SETUP

    flags = SETTIMER | STARTTIMER

    if initial_period > 0:
        # Note `TX_COUNTEVT` creates the message TX_EXPIRED when count expires
        flags |= TX_COUNTEVT

    def split_time(value):
        """Given seconds as a float, return whole seconds and microseconds"""
        seconds = int(value)
        microseconds = int(1e6 * (value - seconds))
        return seconds, microseconds

    ival1_seconds, ival1_usec = split_time(initial_period)
    ival2_seconds, ival2_usec = split_time(subsequent_period)
    nframes = 1

    return build_bcm_header(opcode, flags, count, ival1_seconds, ival1_usec, ival2_seconds, ival2_usec, can_id, nframes)


def dissect_can_frame(frame):
    can_id, can_dlc, data = struct.unpack(can_frame_fmt, frame)
    return (can_id, can_dlc, data[:can_dlc])


def create_bcm_socket(channel):
    """create a broadcast manager socket and connect to the given interface"""
    try:
        s = socket.socket(socket.PF_CAN, socket.SOCK_DGRAM, socket.CAN_BCM)
    except AttributeError:
        raise SystemExit("To use BCM sockets you need Python3.4 or higher")
    try:
        s.connect((channel,))
    except OSError as e:
        log.error("Couldn't connect a broadcast manager socket")
        raise e
    return s


class SocketCanBCMBase(object):
    """Mixin to add a BCM socket"""

    def __init__(self, channel, *args, **kwargs):
        self.bcm_socket = create_bcm_socket(channel)
        super(SocketCanBCMBase, self).__init__(channel, *args, **kwargs)


class CyclicSendTask(SocketCanBCMBase, CyclicSendTaskABC):

    def __init__(self, channel, message, period):
        """

        :param channel: The name of the CAN channel to connect to.
        :param message: The message to be sent periodically.
        :param period: The rate in seconds at which to send the message.
        """
        super(CyclicSendTask, self).__init__(channel, message, period)
        self._tx_setup(message)
        self.message = message

    def _tx_setup(self, message):
        # Create a low level packed frame to pass to the kernel
        header = build_bcm_transmit_header(self.can_id, 0, 0.0, self.period)
        frame = build_can_frame(self.can_id, message.data)
        log.info("Sending BCM command")
        self.bcm_socket.send(header + frame)

    def stop(self):
        """Send a TX_DELETE message to cancel this task.

        This will delete the entry for the transmission of the CAN-message
        with the specified can_id CAN identifier. The message length for the command
        TX_DELETE is {[bcm_msg_head]} (only the header).
        """
        try:
            self.bcm_socket.send(build_bcm_tx_delete_header(self.can_id))
        except:
            pass

    def modify_data(self, message):
        """Update the contents of this periodically sent message.
        """
        assert message.arbitration_id == self.can_id, "You cannot modify the can identifier"
        self._tx_setup(message)

    def start(self):
        self._tx_setup(self.message)


class MultiRateCyclicSendTask(CyclicSendTask):

    """Exposes more of the full power of the TX_SETUP opcode.

    Transmits a message `count` times at `initial_period` then
    continues to transmit message at `subsequent_period`.
    """

    def __init__(self, channel, message, count, initial_period, subsequent_period):
        super(MultiRateCyclicSendTask, self).__init__(channel, message, subsequent_period)

        # Create a low level packed frame to pass to the kernel
        frame = build_can_frame(self.can_id, message.data)
        header = build_bcm_transmit_header(
            self.can_id,
            count,
            initial_period,
            subsequent_period)

        log.info("Sending BCM TX_SETUP command")
        self.bcm_socket.send(header + frame)


def createSocket(can_protocol=None):
    """Creates a CAN socket. The socket can be BCM or RAW. The socket will
    be returned unbound to any interface.

    :param int can_protocol:
        The protocol to use for the CAN socket, either:
         * socket.CAN_RAW
         * socket.CAN_BCM.

    :return:
        * -1 if socket creation unsuccessful
        * socketID - successful creation
    """
    if can_protocol is None or can_protocol == socket.CAN_RAW:
        can_protocol = socket.CAN_RAW
        socket_type = socket.SOCK_RAW
    elif can_protocol == socket.CAN_BCM:
        can_protocol = socket.CAN_BCM
        socket_type = socket.SOCK_DGRAM

    sock = socket.socket(socket.PF_CAN, socket_type, can_protocol)

    log.info('Created a socket')

    return sock


def bindSocket(sock, channel='can0'):
    """
    Binds the given socket to the given interface.

    :param Socket socketID:
        The ID of the socket to be bound
    :raise:
        :class:`OSError` if the specified interface isn't found.
    """
    log.debug('Binding socket to channel=%s', channel)
    sock.bind((channel,))
    log.debug('Bound socket.')

_CanPacket = namedtuple('_CanPacket',
                        ['timestamp',
                         'arbitration_id',
                         'is_error_frame',
                         'is_extended_frame_format',
                         'is_remote_transmission_request',
                         'dlc',
                         'data'])


def capturePacket(sock):
    """
    Captures a packet of data from the given socket.

    :param socket sock:
        The socket to read a packet from.

    :return: A namedtuple with the following fields:
         * timestamp
         * arbitration_id
         * is_extended_frame_format
         * is_remote_transmission_request
         * is_error_frame
         * dlc
         * data
    """
    # Fetching the Arb ID, DLC and Data
    try:
        cf, addr = sock.recvfrom(can_frame_size)
    except BlockingIOError:
        log.debug('Captured no data, socket in non-blocking mode.')
        return None
    except socket.timeout:
        log.debug('Captured no data, socket read timed out.')
        return None

    can_id, can_dlc, data = dissect_can_frame(cf)
    log.debug('Received: can_id=%x, can_dlc=%x, data=%s', can_id, can_dlc, data)

    # Fetching the timestamp
    binary_structure = "@LL"
    res = fcntl.ioctl(sock, SIOCGSTAMP, struct.pack(binary_structure, 0, 0))

    seconds, microseconds = struct.unpack(binary_structure, res)
    timestamp = seconds + microseconds / 1000000

    # EXT, RTR, ERR flags -> boolean attributes
    #   /* special address description flags for the CAN_ID */
    #   #define CAN_EFF_FLAG 0x80000000U /* EFF/SFF is set in the MSB */
    #   #define CAN_RTR_FLAG 0x40000000U /* remote transmission request */
    #   #define CAN_ERR_FLAG 0x20000000U /* error frame */
    CAN_EFF_FLAG = bool(can_id & 0x80000000)
    CAN_RTR_FLAG = bool(can_id & 0x40000000)
    CAN_ERR_FLAG = bool(can_id & 0x20000000)

    if CAN_EFF_FLAG:
        log.debug("CAN: Extended")
        # TODO does this depend on SFF or EFF?
        arbitration_id = can_id & 0x1FFFFFFF
    else:
        log.debug("CAN: Standard")
        arbitration_id = can_id & 0x000007FF

    return _CanPacket(timestamp, arbitration_id, CAN_ERR_FLAG, CAN_EFF_FLAG, CAN_RTR_FLAG, can_dlc, data)


class SocketcanNative_Bus(BusABC):
    channel_info = "native socketcan channel"

    def __init__(self, channel, **kwargs):
        """
        :param str channel:
            The can interface name with which to create this bus. An example channel
            would be 'vcan0'.

        :param list can_filters:
            A list of dictionaries, each containing a "can_id" and a "can_mask".
        """
        self.socket = createSocket(CAN_RAW)

        # Add any socket options such as can frame filters
        if 'can_filters' in kwargs and len(kwargs['can_filters']) > 0:
            log.debug("Creating a filtered can bus")
<<<<<<< HEAD
            self.set_filters(kwargs['can_filters'])
=======
            can_filter_fmt = "={}I".format(2 * len(kwargs['can_filters']))
            filter_data = []
            for can_filter in kwargs['can_filters']:
                filter_data.append(can_filter['can_id'])
                filter_data.append(can_filter['can_mask'])

            self.socket.setsockopt(socket.SOL_CAN_RAW,
                                   socket.CAN_RAW_FILTER,
                                   struct.pack(can_filter_fmt, *filter_data),
                                   )
        if channel is None:
            # We know we are socketcan, a channel "should" have
            # been given but we can assume "can0"
            log.warn("Channel not given. Falling back to using 'can0'")
            channel = 'can0'
>>>>>>> 26d2acba

        bindSocket(self.socket, channel)
        super(SocketcanNative_Bus, self).__init__()

    def shutdown(self):
        self.socket.close()

    def recv(self, timeout=None):

        if timeout is None or len(select.select([self.socket],
                                                [], [], timeout)[0]) > 0:
            packet = capturePacket(self.socket)

            # The capturePacket function can return None if
            # self.socket.settimeout has been called.
            if packet is None:
                return None
        else:
            # socket wasn't readable or timeout occurred
            return None

        rx_msg = Message(timestamp=packet.timestamp,
                         arbitration_id=packet.arbitration_id,
                         extended_id=packet.is_extended_frame_format,
                         is_remote_frame=packet.is_remote_transmission_request,
                         is_error_frame=packet.is_error_frame,
                         dlc=packet.dlc,
                         data=packet.data
                         )

        return rx_msg

    def send(self, msg):
        log.debug("We've been asked to write a message to the bus")
        arbitration_id = msg.arbitration_id
        if msg.id_type:
            log.debug("sending an extended id type message")
            arbitration_id |= 0x80000000
        if msg.is_remote_frame:
            log.debug("requesting a remote frame")
            arbitration_id |= 0x40000000
        if msg.is_error_frame:
            log.warning("Trying to send an error frame - this won't work")
            arbitration_id |= 0x20000000
        l = log.getChild("tx")
        l.debug("sending: %s", msg)
        try:
            self.socket.send(build_can_frame(arbitration_id, msg.data))
        except OSError:
            l.warning("Failed to send: %s", msg)


    def set_filters(self, can_filters=None):
        if can_filters is None:
            # Pass all messages
            can_filters=[{
                'can_id': 0,
                'can_mask': 0
            }]

        can_filter_fmt = "={}I".format(2 * len(can_filters))
        filter_data = []
        for can_filter in can_filters:
            filter_data.append(can_filter['can_id'])
            filter_data.append(can_filter['can_mask'])

        self.socket.setsockopt(socket.SOL_CAN_RAW,
                               socket.CAN_RAW_FILTER,
                               struct.pack(can_filter_fmt, *filter_data)
                               )


if __name__ == "__main__":
    # Create two sockets on vcan0 to test send and receive
    #
    # If you want to try it out you can do the following:
    #
    #     modprobe vcan
    #     ip link add dev vcan0 type vcan
    #     ifconfig vcan0 up
    log.setLevel(logging.DEBUG)

    def receiver(e):
        receiver_socket = createSocket()
        bindSocket(receiver_socket, 'vcan0')
        print("Receiver is waiting for a message...")
        e.set()
        print("Receiver got: ", capturePacket(receiver_socket))

    def sender(e):
        e.wait()
        sender_socket = createSocket()
        bindSocket(sender_socket, 'vcan0')
        sender_socket.send(build_can_frame(0x01, b'\x01\x02\x03'))
        print("Sender sent a message.")

    import threading
    e = threading.Event()
    threading.Thread(target=receiver, args=(e,)).start()
    threading.Thread(target=sender, args=(e,)).start()<|MERGE_RESOLUTION|>--- conflicted
+++ resolved
@@ -322,25 +322,7 @@
         # Add any socket options such as can frame filters
         if 'can_filters' in kwargs and len(kwargs['can_filters']) > 0:
             log.debug("Creating a filtered can bus")
-<<<<<<< HEAD
             self.set_filters(kwargs['can_filters'])
-=======
-            can_filter_fmt = "={}I".format(2 * len(kwargs['can_filters']))
-            filter_data = []
-            for can_filter in kwargs['can_filters']:
-                filter_data.append(can_filter['can_id'])
-                filter_data.append(can_filter['can_mask'])
-
-            self.socket.setsockopt(socket.SOL_CAN_RAW,
-                                   socket.CAN_RAW_FILTER,
-                                   struct.pack(can_filter_fmt, *filter_data),
-                                   )
-        if channel is None:
-            # We know we are socketcan, a channel "should" have
-            # been given but we can assume "can0"
-            log.warn("Channel not given. Falling back to using 'can0'")
-            channel = 'can0'
->>>>>>> 26d2acba
 
         bindSocket(self.socket, channel)
         super(SocketcanNative_Bus, self).__init__()
