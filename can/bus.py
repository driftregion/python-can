#!/usr/bin/env python
# coding: utf-8

"""
Contains the ABC bus implementation and documentation.
"""

from __future__ import print_function, absolute_import

from abc import ABCMeta, abstractmethod
import logging
import threading
from time import time

from .broadcastmanager import ThreadBasedCyclicSendTask

logger = logging.getLogger(__name__)


class BusABC(object):
    """The CAN Bus Abstract Base Class.

    Concrete implementations *must* implement the following:
        * :meth:`~can.BusABC.send`
        * :meth:`~can.BusABC._recv_internal`
        * set the :attr:`~can.BusABC.channel_info` attribute to a string describing
          the interface and/or channel

    The *may* implement the following:
        * :meth:`~can.BusABC.flush_tx_buffer` to allow discrading any
          messages yet to be sent
        * :meth:`~can.BusABC.shutdown` to override how the bus should
          shut down
        * :meth:`~can.BusABC.send_periodic` to override the software based
          periodic sending and push it down to the kernel or hardware
        * :meth:`~can.BusABC._apply_filters` to apply efficient filters
          to lower level systems like the OS kernel or hardware

<<<<<<< HEAD
=======
    Concrete implementations must implement the following methods:
        * send
        * recv

    As well as setting the `channel_info` attribute to a string describing the
    interface.

    They may implement :meth:`~can.BusABC._detect_available_configs` to allow
    the interface to report which configurations are currently available for
    new connections.

>>>>>>> ddfac970
    """

    #: a string describing the underlying bus channel
    channel_info = 'unknown'

    @abstractmethod
    def __init__(self, channel=None, can_filters=None, **config):
        """
        :param channel:
            The can interface identifier. Expected type is backend dependent.

        :param list can_filters:
            See :meth:`~can.BusABC.set_filters` for details.

        :param dict config:
            Any backend dependent configurations are passed in this dictionary
        """
        self.set_filters(can_filters)

    def __str__(self):
        return self.channel_info

    def recv(self, timeout=None):
        """Block waiting for a message from the Bus.

        If the concrete bus does not override it, this method makes sure
        that all filters have been applied. That is the case for all
        internal interfaces.

        :param float timeout: Seconds to wait for a message.

        :return:
            None on timeout or a :class:`can.Message` object.
        :raises can.CanError:
            if an error occurred while reading
        """
        start = time()
        time_left = timeout

        while True:

            # try to get a message
            msg, already_filtered = self._recv_internal(timeout=time_left)

            # return it, if it matches
            if msg and (already_filtered or self._matches_filters(msg)):
                return msg

            # if not, and timeout is None, try indefinitely
            elif timeout is None:
                continue

            # try next one only if there still is time, and with reduced timeout
            else:

                time_left = timeout - (time() - start)

                if time_left > 0:
                    continue
                else:
                    return None

    def _recv_internal(self, timeout):
        """
        Read a message from the bus and tell whether it was filtered.
        This methods may be called by :meth:`~can.BusABC.recv`
        to read a message multiple times if the filters set by
        :meth:`~can.BusABC.set_filters` do not match and the call has
        not yet timed out.

        New implementations should always override this method instead of
        :meth:`~can.BusABC.recv`, to be able to take advantage of the
        software based filtering provided by :meth:`~can.BusABC.recv`.

        This method is not an `@abstractmethod` for now to allow older
        external implementations to continue using their existing
        custom :meth:`~can.BusABC.recv` implementation.

        :raises can.CanError:
            if an error occurred while reading
        :raises NotImplementedError:
            if the bus provides it's own :meth:`~can.BusABC.recv`
            implementation
        """
        raise NotImplementedError("Trying to read from a write only bus?")

    @abstractmethod
    def send(self, msg, timeout=None):
        """Transmit a message to CAN bus.
        Override this method to enable the transmit path.

        :param can.Message msg: A message object.
        :param float timeout:
            If > 0, wait up to this many seconds for message to be ACK:ed or
            for transmit queue to be ready depending on driver implementation.
            If timeout is exceeded, an exception will be raised.
            Might not be supported by all interfaces.

        :raises can.CanError:
            if the message could not be written.
        """
        raise NotImplementedError("Trying to write to a readonly bus?")

    def send_periodic(self, msg, period, duration=None):
        """Start sending a message at a given period on this bus.

        :param can.Message msg:
            Message to transmit
        :param float period:
            Period in seconds between each message
        :param float duration:
            The duration to keep sending this message at given rate. If
            no duration is provided, the task will continue indefinitely.

        :return: A started task instance
        :rtype: can.CyclicSendTaskABC

            Note the duration before the message stops being sent may not
            be exactly the same as the duration specified by the user. In
            general the message will be sent at the given rate until at
            least *duration* seconds.

        """
        if not hasattr(self, "_lock"):
            # Create a send lock for this bus
            self._lock = threading.Lock()
        return ThreadBasedCyclicSendTask(self, self._lock, msg, period, duration)

    def __iter__(self):
        """Allow iteration on messages as they are received.

            >>> for msg in bus:
            ...     print(msg)


        :yields:
            :class:`can.Message` msg objects.
        """
        while True:
            msg = self.recv(timeout=1.0)
            if msg is not None:
                yield msg

    @property
    def filters(self):
        return self._can_filters

    @filters.setter
    def filters(self, filters):
        self.set_filters(filters)

    def set_filters(self, can_filters=None):
        """Apply filtering to all messages received by this Bus.

        All messages that match at least one filter are returned.
        If `can_filters` is `None`, all messages are matched.
        If it is a zero size interable, no messages are matched.

        Calling without passing any filters will reset the applied
        filters to `None`.

        :param Iterator[dict] can_filters:
            A iterable of dictionaries each containing a "can_id", a "can_mask",
            and an optional "extended" key.

            >>> [{"can_id": 0x11, "can_mask": 0x21, "extended": False}]

            A filter matches, when ``<received_can_id> & can_mask == can_id & can_mask``.
            If ``extended`` is set as well, it only matches messages where
            ``<received_is_extended> == extended``. Else it matches every messages based
            only on the arbitration ID and mask.

        """
        self._can_filters = can_filters
        self._apply_filters()

    def _apply_filters(self):
        """
        Hook for applying the filters to the underlying kernel or
        hardware if supported/implemented by the interface.
        """
        pass

    def _matches_filters(self, msg):
        """Checks whether the given message matches at least one of the
        current filters.

        See :meth:`~can.BusABC.set_filters` for details.
        """

        # if no filters are set, all messages are matched
        if self._can_filters is None:
            return True

        for can_filter in self._can_filters:
            # check if this filter even applies to the message
            if 'extended' in can_filter and \
                can_filter['extended'] != msg.is_extended_id:
                continue

            # then check for the mask and id
            can_id = can_filter['can_id']
            can_mask = can_filter['can_mask']

            # basically, we compute `msg.arbitration_id & can_mask == can_id & can_mask`
            # by using the faster, but equivalent from below:
            if (can_id ^ msg.arbitration_id) & can_mask == 0:
                return True

        # nothing matched
        return False

    def flush_tx_buffer(self):
        """Discard every message that may be queued in the output buffer(s).
        """
        pass

    def shutdown(self):
        """
        Called to carry out any interface specific cleanup required
        in shutting down a bus.
        """
        pass

    @staticmethod
    def _detect_available_configs():
        """Detect all configurations/channels that this interface could
        currently connect with.

        This might be quite time consuming.

        May not to be implemented by every interface on every platform.

        :rtype: Iterator[dict]
        :return: an iterable of dicts, each being a configuration suitable
                 for usage in the interface's bus constructor.
        """
        raise NotImplementedError()

    __metaclass__ = ABCMeta<|MERGE_RESOLUTION|>--- conflicted
+++ resolved
@@ -21,10 +21,10 @@
     """The CAN Bus Abstract Base Class.
 
     Concrete implementations *must* implement the following:
-        * :meth:`~can.BusABC.send`
-        * :meth:`~can.BusABC._recv_internal`
+        * :meth:`~can.BusABC.send` to send individual messages
+        * :meth:`~can.BusABC._recv_internal` to receive individual messages
         * set the :attr:`~can.BusABC.channel_info` attribute to a string describing
-          the interface and/or channel
+          the underlying bus and/or channel
 
     The *may* implement the following:
         * :meth:`~can.BusABC.flush_tx_buffer` to allow discrading any
@@ -35,24 +35,13 @@
           periodic sending and push it down to the kernel or hardware
         * :meth:`~can.BusABC._apply_filters` to apply efficient filters
           to lower level systems like the OS kernel or hardware
-
-<<<<<<< HEAD
-=======
-    Concrete implementations must implement the following methods:
-        * send
-        * recv
-
-    As well as setting the `channel_info` attribute to a string describing the
-    interface.
-
-    They may implement :meth:`~can.BusABC._detect_available_configs` to allow
-    the interface to report which configurations are currently available for
-    new connections.
-
->>>>>>> ddfac970
+        * :meth:`~can.BusABC._detect_available_configs` to allow the interface
+          to report which configurations are currently available for new
+          connections
+
     """
 
-    #: a string describing the underlying bus channel
+    #: a string describing the underlying bus and/or channel
     channel_info = 'unknown'
 
     @abstractmethod
